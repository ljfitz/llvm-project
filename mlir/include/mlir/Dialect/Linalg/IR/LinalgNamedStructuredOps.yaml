--- conflicted
+++ resolved
@@ -414,7 +414,97 @@
                           scalar_arg: K
 --- !LinalgOpConfig
 metadata: !LinalgOpMetadata
-<<<<<<< HEAD
+  name: copy
+  cpp_class_name: CopyOp
+  doc: |-
+    Copies the tensor elementwise.
+
+    Numeric casting is performed on the input operand, promoting it to the same
+    data type as the accumulator/output.
+structured_op: !LinalgStructuredOpConfig
+  args:
+  - !LinalgOperandDefConfig
+    name: I
+    kind: input_tensor
+    type_var: T1
+    shape_map: affine_map<() -> ()>
+  - !LinalgOperandDefConfig
+    name: O
+    kind: output_tensor
+    type_var: U
+    shape_map: affine_map<() -> ()>
+  - !LinalgOperandDefConfig
+    name: cast
+    kind: type_fn_attr
+    default_fn: cast_signed
+  indexing_maps: !LinalgIndexingMapsConfig
+    static_indexing_maps:
+    - affine_map<() -> ()>
+    - affine_map<() -> ()>
+  iterator_types: []
+  assignments:
+  - !ScalarAssign
+    arg: O
+    value: !ScalarExpression
+      scalar_fn:
+        kind: type
+        attr_name: cast
+        type_var: U
+        operands:
+        - !ScalarExpression
+          scalar_arg: I
+--- !LinalgOpConfig
+metadata: !LinalgOpMetadata
+  name: elemwise_unary
+  cpp_class_name: ElemwiseUnaryOp
+  doc: |-
+    Applies the unary function fun elementwise.
+
+    Numeric casting is performed on the input operand, promoting it to the same
+    data type as the accumulator/output.
+structured_op: !LinalgStructuredOpConfig
+  args:
+  - !LinalgOperandDefConfig
+    name: I
+    kind: input_tensor
+    type_var: T1
+    shape_map: affine_map<() -> ()>
+  - !LinalgOperandDefConfig
+    name: O
+    kind: output_tensor
+    type_var: U
+    shape_map: affine_map<() -> ()>
+  - !LinalgOperandDefConfig
+    name: fun
+    kind: unary_fn_attr
+    default_fn: exp
+  - !LinalgOperandDefConfig
+    name: cast
+    kind: type_fn_attr
+    default_fn: cast_signed
+  indexing_maps: !LinalgIndexingMapsConfig
+    static_indexing_maps:
+    - affine_map<() -> ()>
+    - affine_map<() -> ()>
+  iterator_types: []
+  assignments:
+  - !ScalarAssign
+    arg: O
+    value: !ScalarExpression
+      scalar_fn:
+        kind: unary
+        attr_name: fun
+        operands:
+        - !ScalarExpression
+          scalar_fn:
+            kind: type
+            attr_name: cast
+            type_var: U
+            operands:
+            - !ScalarExpression
+              scalar_arg: I
+--- !LinalgOpConfig
+metadata: !LinalgOpMetadata
   name: conv_2d_tensor_add
   cpp_class_name: Conv2DTensorAddOp
   doc: |-
@@ -427,22 +517,12 @@
     Todo: When this fused op is lowered to generic/affine/loops the inner loop functionality
     is incorrect. Implementation of correct conv_2d_tensor_add functionality. Current
     inner loop functionality is a dummy implementation
-=======
-  name: copy
-  cpp_class_name: CopyOp
-  doc: |-
-    Copies the tensor elementwise.
-
-    Numeric casting is performed on the input operand, promoting it to the same
-    data type as the accumulator/output.
->>>>>>> 11d9aba3
 structured_op: !LinalgStructuredOpConfig
   args:
   - !LinalgOperandDefConfig
     name: I
     kind: input_tensor
     type_var: T1
-<<<<<<< HEAD
     shape_map: affine_map<()[s0, s1, s2, s3, s4, s5, s6, s7, s8, s9, s10] -> (s0,
       s1, s2 * s3 + s4 * s5, s6 * s7 + s8 * s9)>
   - !LinalgOperandDefConfig
@@ -462,14 +542,10 @@
     kind: input_tensor
     type_var: T3
     shape_map: affine_map<()[s0, s1, s2, s3, s4, s5, s6, s7, s8, s9, s10] -> (s10)>
-=======
-    shape_map: affine_map<() -> ()>
->>>>>>> 11d9aba3
   - !LinalgOperandDefConfig
     name: O
     kind: output_tensor
     type_var: U
-<<<<<<< HEAD
     shape_map: affine_map<()[s0, s1, s2, s3, s4, s5, s6, s7, s8, s9, s10] -> (s0,
       s10, s2, s6)>
   - !LinalgOperandDefConfig
@@ -508,24 +584,11 @@
   - reduction
   - reduction
   - reduction
-=======
-    shape_map: affine_map<() -> ()>
-  - !LinalgOperandDefConfig
-    name: cast
-    kind: type_fn_attr
-    default_fn: cast_signed
-  indexing_maps: !LinalgIndexingMapsConfig
-    static_indexing_maps:
-    - affine_map<() -> ()>
-    - affine_map<() -> ()>
-  iterator_types: []
->>>>>>> 11d9aba3
   assignments:
   - !ScalarAssign
     arg: O
     value: !ScalarExpression
       scalar_fn:
-<<<<<<< HEAD
         kind: binary
         fn_name: add
         operands:
@@ -544,7 +607,7 @@
                 - !ScalarExpression
                   scalar_fn:
                     kind: type
-                    fn_name: cast
+                    fn_name: cast_signed
                     type_var: U
                     operands:
                     - !ScalarExpression
@@ -557,7 +620,7 @@
                     - !ScalarExpression
                       scalar_fn:
                         kind: type
-                        fn_name: cast
+                        fn_name: cast_signed
                         type_var: U
                         operands:
                         - !ScalarExpression
@@ -565,7 +628,7 @@
                     - !ScalarExpression
                       scalar_fn:
                         kind: type
-                        fn_name: cast
+                        fn_name: cast_signed
                         type_var: U
                         operands:
                         - !ScalarExpression
@@ -573,7 +636,7 @@
             - !ScalarExpression
               scalar_fn:
                 kind: type
-                fn_name: cast
+                fn_name: cast_signed
                 type_var: T1
                 operands:
                 - !ScalarExpression
@@ -592,30 +655,12 @@
     Todo: When this fused op is lowered to generic/affine/loops the inner loop functionality
     is incorrect. Implementation of correct conv_2d_tensor_add_relu functionality. Current
     inner loop functionality is a dummy implementation
-=======
-        kind: type
-        attr_name: cast
-        type_var: U
-        operands:
-        - !ScalarExpression
-          scalar_arg: I
---- !LinalgOpConfig
-metadata: !LinalgOpMetadata
-  name: elemwise_unary
-  cpp_class_name: ElemwiseUnaryOp
-  doc: |-
-    Applies the unary function fun elementwise.
-
-    Numeric casting is performed on the input operand, promoting it to the same
-    data type as the accumulator/output.
->>>>>>> 11d9aba3
 structured_op: !LinalgStructuredOpConfig
   args:
   - !LinalgOperandDefConfig
     name: I
     kind: input_tensor
     type_var: T1
-<<<<<<< HEAD
     shape_map: affine_map<()[s0, s1, s2, s3, s4, s5, s6, s7, s8, s9, s10] -> (s0,
       s1, s2 * s3 + s4 * s5, s6 * s7 + s8 * s9)>
   - !LinalgOperandDefConfig
@@ -635,14 +680,10 @@
     kind: input_tensor
     type_var: T3
     shape_map: affine_map<()[s0, s1, s2, s3, s4, s5, s6, s7, s8, s9, s10] -> (s10)>
-=======
-    shape_map: affine_map<() -> ()>
->>>>>>> 11d9aba3
   - !LinalgOperandDefConfig
     name: O
     kind: output_tensor
     type_var: U
-<<<<<<< HEAD
     shape_map: affine_map<()[s0, s1, s2, s3, s4, s5, s6, s7, s8, s9, s10] -> (s0,
       s10, s2, s6)>
   - !LinalgOperandDefConfig
@@ -681,28 +722,11 @@
   - reduction
   - reduction
   - reduction
-=======
-    shape_map: affine_map<() -> ()>
-  - !LinalgOperandDefConfig
-    name: fun
-    kind: unary_fn_attr
-    default_fn: exp
-  - !LinalgOperandDefConfig
-    name: cast
-    kind: type_fn_attr
-    default_fn: cast_signed
-  indexing_maps: !LinalgIndexingMapsConfig
-    static_indexing_maps:
-    - affine_map<() -> ()>
-    - affine_map<() -> ()>
-  iterator_types: []
->>>>>>> 11d9aba3
   assignments:
   - !ScalarAssign
     arg: O
     value: !ScalarExpression
       scalar_fn:
-<<<<<<< HEAD
         kind: binary
         fn_name: add
         operands:
@@ -721,7 +745,7 @@
                 - !ScalarExpression
                   scalar_fn:
                     kind: type
-                    fn_name: cast
+                    fn_name: cast_signed
                     type_var: U
                     operands:
                     - !ScalarExpression
@@ -734,7 +758,7 @@
                     - !ScalarExpression
                       scalar_fn:
                         kind: type
-                        fn_name: cast
+                        fn_name: cast_signed
                         type_var: U
                         operands:
                         - !ScalarExpression
@@ -742,7 +766,7 @@
                     - !ScalarExpression
                       scalar_fn:
                         kind: type
-                        fn_name: cast
+                        fn_name: cast_signed
                         type_var: U
                         operands:
                         - !ScalarExpression
@@ -750,7 +774,7 @@
             - !ScalarExpression
               scalar_fn:
                 kind: type
-                fn_name: cast
+                fn_name: cast_signed
                 type_var: T1
                 operands:
                 - !ScalarExpression
@@ -798,45 +822,10 @@
     name: alpha
     kind: scalar
     type_var: F32
-=======
-        kind: unary
-        attr_name: fun
-        operands:
-        - !ScalarExpression
-          scalar_fn:
-            kind: type
-            attr_name: cast
-            type_var: U
-            operands:
-            - !ScalarExpression
-              scalar_arg: I
---- !LinalgOpConfig
-metadata: !LinalgOpMetadata
-  name: elemwise_binary
-  cpp_class_name: ElemwiseBinaryOp
-  doc: |-
-    Applies the binary function fun elementwise.
-
-    Numeric casting is performed on the input operand, promoting it to the same
-    data type as the accumulator/output.
-structured_op: !LinalgStructuredOpConfig
-  args:
-  - !LinalgOperandDefConfig
-    name: lhs
-    kind: input_tensor
-    type_var: T1
-    shape_map: affine_map<() -> ()>
-  - !LinalgOperandDefConfig
-    name: rhs
-    kind: input_tensor
-    type_var: T2
-    shape_map: affine_map<() -> ()>
->>>>>>> 11d9aba3
   - !LinalgOperandDefConfig
     name: O
     kind: output_tensor
     type_var: U
-<<<<<<< HEAD
     shape_map: affine_map<()[s0, s1, s2, s3, s4, s5, s6, s7, s8, s9, s10] -> (s0,
       s10, s2, s6)>
   - !LinalgOperandDefConfig
@@ -877,30 +866,12 @@
   - reduction
   - reduction
   - reduction
-=======
-    shape_map: affine_map<() -> ()>
-  - !LinalgOperandDefConfig
-    name: fun
-    kind: binary_fn_attr
-    default_fn: add
-  - !LinalgOperandDefConfig
-    name: cast
-    kind: type_fn_attr
-    default_fn: cast_signed
-  indexing_maps: !LinalgIndexingMapsConfig
-    static_indexing_maps:
-    - affine_map<() -> ()>
-    - affine_map<() -> ()>
-    - affine_map<() -> ()>
-  iterator_types: []
->>>>>>> 11d9aba3
   assignments:
   - !ScalarAssign
     arg: O
     value: !ScalarExpression
       scalar_fn:
         kind: binary
-<<<<<<< HEAD
         fn_name: add
         operands:
         - !ScalarExpression
@@ -925,7 +896,7 @@
                     - !ScalarExpression
                       scalar_fn:
                         kind: type
-                        fn_name: cast
+                        fn_name: cast_signed
                         type_var: U
                         operands:
                         - !ScalarExpression
@@ -938,7 +909,7 @@
                         - !ScalarExpression
                           scalar_fn:
                             kind: type
-                            fn_name: cast
+                            fn_name: cast_signed
                             type_var: U
                             operands:
                             - !ScalarExpression
@@ -946,7 +917,7 @@
                         - !ScalarExpression
                           scalar_fn:
                             kind: type
-                            fn_name: cast
+                            fn_name: cast_signed
                             type_var: U
                             operands:
                             - !ScalarExpression
@@ -954,12 +925,57 @@
                 - !ScalarExpression
                   scalar_fn:
                     kind: type
-                    fn_name: cast
+                    fn_name: cast_signed
                     type_var: T1
                     operands:
                     - !ScalarExpression
                       scalar_arg: J
-=======
+--- !LinalgOpConfig
+metadata: !LinalgOpMetadata
+  name: elemwise_binary
+  cpp_class_name: ElemwiseBinaryOp
+  doc: |-
+    Applies the binary function fun elementwise.
+
+    Numeric casting is performed on the input operand, promoting it to the same
+    data type as the accumulator/output.
+structured_op: !LinalgStructuredOpConfig
+  args:
+  - !LinalgOperandDefConfig
+    name: lhs
+    kind: input_tensor
+    type_var: T1
+    shape_map: affine_map<() -> ()>
+  - !LinalgOperandDefConfig
+    name: rhs
+    kind: input_tensor
+    type_var: T2
+    shape_map: affine_map<() -> ()>
+  - !LinalgOperandDefConfig
+    name: O
+    kind: output_tensor
+    type_var: U
+    shape_map: affine_map<() -> ()>
+  - !LinalgOperandDefConfig
+    name: fun
+    kind: binary_fn_attr
+    default_fn: add
+  - !LinalgOperandDefConfig
+    name: cast
+    kind: type_fn_attr
+    default_fn: cast_signed
+  indexing_maps: !LinalgIndexingMapsConfig
+    static_indexing_maps:
+    - affine_map<() -> ()>
+    - affine_map<() -> ()>
+    - affine_map<() -> ()>
+  iterator_types: []
+  assignments:
+  - !ScalarAssign
+    arg: O
+    value: !ScalarExpression
+      scalar_fn:
+        kind: binary
         attr_name: fun
         operands:
         - !ScalarExpression
@@ -978,7 +994,6 @@
             operands:
             - !ScalarExpression
               scalar_arg: rhs
->>>>>>> 11d9aba3
 --- !LinalgOpConfig
 metadata: !LinalgOpMetadata
   name: matmul
@@ -4042,68 +4057,3 @@
                           scalar_const: '2.3283063999999999E-10 : f64'
             - !ScalarExpression
               scalar_arg: min
-<<<<<<< HEAD
---- !LinalgOpConfig
-metadata: !LinalgOpMetadata
-  name: soft_plus_2d
-  cpp_class_name: SoftPlus2DOp
-  doc: |-
-    Implements the soft plus operator.
-
-    Numeric casting is performed on the input operand, promoting it to the same
-    data type as the accumulator/output.
-structured_op: !LinalgStructuredOpConfig
-  args:
-  - !LinalgOperandDefConfig
-    name: I
-    kind: input_tensor
-    type_var: T
-    shape_map: affine_map<()[s0, s1] -> (s0, s1)>
-  - !LinalgOperandDefConfig
-    name: O
-    kind: output_tensor
-    type_var: U
-    shape_map: affine_map<()[s0, s1] -> (s0, s1)>
-  indexing_maps: !LinalgIndexingMapsConfig
-    static_indexing_maps:
-    - affine_map<(d0, d1)[s0, s1] -> (d0, d1)>
-    - affine_map<(d0, d1)[s0, s1] -> (d0, d1)>
-  iterator_types:
-  - parallel
-  - parallel
-  assignments:
-  - !ScalarAssign
-    arg: O
-    value: !ScalarExpression
-      scalar_fn:
-        kind: unary
-        fn_name: log
-        operands:
-        - !ScalarExpression
-          scalar_fn:
-            kind: binary
-            fn_name: add
-            operands:
-            - !ScalarExpression
-              scalar_fn:
-                kind: type
-                fn_name: cast
-                type_var: U
-                operands:
-                - !ScalarExpression
-                  scalar_const: '1.000000e+00 : f64'
-            - !ScalarExpression
-              scalar_fn:
-                kind: unary
-                fn_name: exp
-                operands:
-                - !ScalarExpression
-                  scalar_fn:
-                    kind: type
-                    fn_name: cast
-                    type_var: U
-                    operands:
-                    - !ScalarExpression
-                      scalar_arg: I
-=======
->>>>>>> 11d9aba3
