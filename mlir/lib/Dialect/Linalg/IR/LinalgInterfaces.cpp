//===- LinalgInterfaces.cpp - Linalg interfaces implementation ------------===//
//
// Part of the LLVM Project, under the Apache License v2.0 with LLVM Exceptions.
// See https://llvm.org/LICENSE.txt for license information.
// SPDX-License-Identifier: Apache-2.0 WITH LLVM-exception
//
//===----------------------------------------------------------------------===//

#include "mlir/Dialect/Linalg/IR/LinalgInterfaces.h"

#include "mlir/Dialect/Affine/IR/AffineOps.h"
#include "mlir/Dialect/Arith/IR/Arith.h"
#include "mlir/Dialect/Arith/Utils/Utils.h"
#include "mlir/Dialect/Complex/IR/Complex.h"
#include "mlir/Dialect/MemRef/IR/MemRef.h"
#include "mlir/Dialect/Tensor/IR/Tensor.h"
#include "mlir/IR/AffineExprVisitor.h"
#include "mlir/IR/AffineMap.h"
#include "mlir/IR/Matchers.h"
#include "mlir/IR/TypeUtilities.h"

#include "llvm/ADT/iterator_range.h"
#include "llvm/ADT/Sequence.h"
#include "llvm/ADT/SmallBitVector.h"
#include "llvm/ADT/STLExtras.h"
#include "llvm/ADT/StringSwitch.h"

using namespace mlir;
using namespace mlir::linalg;

/// Include the definitions of the copy operation interface.
#include "mlir/Dialect/Linalg/IR/LinalgInterfaces.cpp.inc"

//===----------------------------------------------------------------------===//
// Interface utility functions
//===----------------------------------------------------------------------===//
bool linalg::detail::canOpOperandsBeDroppedImpl(
    linalg::LinalgOp linalgOp, ArrayRef<OpOperand *> droppedOperands) {
  SmallVector<AffineMap> indexingMaps;
  for (auto &opOperand : linalgOp->getOpOperands()) {
    if (llvm::is_contained(droppedOperands, &opOperand))
      continue;
    indexingMaps.push_back(linalgOp.getMatchingIndexingMap(&opOperand));
  }
  return inversePermutation(concatAffineMaps(indexingMaps)) != AffineMap();
}

//===----------------------------------------------------------------------===//
// ContractionOpInterface implementation
//===----------------------------------------------------------------------===//

/// Return true if the use-def chain from `v` to `from` consists of 0 or more
/// unary single-operand operations.
// TODO: relax to multi-operands with constants, which are technically unary ops
// as needed (e.g. add5).
static bool isChainOfUnaryOpsFrom(Value v, Value from) {
  while (true) {
    if (v == from)
      return true;
    Operation *op = v.getDefiningOp();
    if (!op || op->getNumOperands() != 1)
      return false;
    v = op->getOperand(0);
  };
}

/// Return the unique instance of OpType in `block` if it is indeed unique.
/// Return null if none or more than 1 instances exist.
template <typename OpType>
static OpType getSingleOpOfType(Block &block) {
  OpType res = nullptr;
  block.walk([&](OpType op) {
    if (res) {
      res = nullptr;
      return WalkResult::interrupt();
    }
    res = op;
    return WalkResult::advance();
  });
  return res;
}

/// Detect whether res is any permutation of `u5(u1(c) + u2(u3(a) * u4(b)))`
/// on the field (AddOpType, MulOpType), where u1, u2, u3, u4 and u5 represent
/// unary operations that may change the type.
template <typename AddOpType, typename MulOpType>
static bool isAddMul(Block &block) {
  if (block.getNumArguments() != 3)
    return false;
  Operation *yieldOp = block.getTerminator();
  if (yieldOp->getNumOperands() != 1)
    return false;

  AddOpType addOp = getSingleOpOfType<AddOpType>(block);
  MulOpType mulOp = getSingleOpOfType<MulOpType>(block);
  if (!addOp || !mulOp)
    return false;

  Value argA = block.getArgument(0), argB = block.getArgument(1);
  Value a = mulOp->getOperand(0), b = mulOp->getOperand(1);
  Value mul = mulOp->getResult(0);
  Value argC = block.getArgument(2);
  Value c1 = addOp->getOperand(0), c2 = addOp->getOperand(1);
  Value add = addOp->getResult(0);
  Value res = yieldOp->getOperand(0);
  // Result traces back to add.
  auto un = isChainOfUnaryOpsFrom;
  bool success = un(res, add);
  // One of the operands of add traces back to argC, the other to the mul.
  success |= (un(c1, argC) && un(c2, mul)) || ((un(c1, mul)) && un(c2, argC));
  // One of the operands of mul traces back to argA, the other to argB.
  success |= (un(a, argA) && un(b, argB)) || ((un(a, argB)) && un(b, argA));
  return success;
}

enum class MatchContractionResult {
  Success = 0,
  NotLinalgOp,
  WrongNumOperands,
  NoReduction,
  NotProjectedPermutations,
  NotAddMul
};
static MatchContractionResult isContractionInterfaceImpl(Operation *op) {
  auto linalgOp = dyn_cast<linalg::LinalgOp>(op);
  if (!linalgOp)
    return MatchContractionResult::NotLinalgOp;
  if (linalgOp.getNumDpsInputs() != 2 || linalgOp.getNumDpsInits() != 1)
    return MatchContractionResult::WrongNumOperands;
  auto mapRange = linalgOp.getIndexingMapsArray();
  if (linalgOp.getNumReductionLoops() == 0)
    return MatchContractionResult::NoReduction;
  if (llvm::any_of(mapRange,
                   [](AffineMap m) { return !m.isProjectedPermutation(); }))
    return MatchContractionResult::NotProjectedPermutations;
  // TODO: more fields than add/mul.
  if (!isAddMul<arith::AddFOp, arith::MulFOp>(linalgOp->getRegion(0).front()) &&
      !isAddMul<arith::AddIOp, arith::MulIOp>(linalgOp->getRegion(0).front()) &&
      !isAddMul<complex::AddOp, complex::MulOp>(
          linalgOp->getRegion(0).front()) &&
      !isAddMul<arith::OrIOp, arith::AndIOp>(linalgOp->getRegion(0).front()))
    return MatchContractionResult::NotAddMul;
  return MatchContractionResult::Success;
}

bool mlir::linalg::isaContractionOpInterface(LinalgOp linalgOp) {
  if (!linalgOp)
    return false;
  Operation *op = linalgOp.getOperation();
  return isa<ContractionOpInterface>(op) ||
         (isContractionInterfaceImpl(op) == MatchContractionResult::Success);
}

/// Verify that a LinalgOp `op` is a contraction.
/// A Linalg contraction is defined in general terms:
///   1. Has 2 input and 1 output shapes.
///   2. Has at least one reduction dimension.
///   3. Has only projected permutation indexing maps.
///   4. its body computes `u5(u1(c) + u2(u3(a) * u4(b)))` on some field
///   (AddOpType, MulOpType), where u1, u2, u3, u4 and u5 represent scalar unary
///   operations that may change the type (e.g. for mixed-precision).
/// As a consequence, when vectorization of such an op occurs, the only special
/// behavior is that the (unique) MulOpType is vectorized into a
/// `vector.contract`. All other ops are handled in a generic fashion.
/// In the future, we may wish to allow more input arguments and elementwise and
/// constant operations that do not involve the reduction dimension(s).
LogicalResult mlir::linalg::detail::verifyContractionInterface(Operation *op) {
  auto res = isContractionInterfaceImpl(op);
  if (res == MatchContractionResult::NotLinalgOp)
    return op->emitError("expected a LinalgOp");
  if (res == MatchContractionResult::WrongNumOperands)
    return op->emitError("expected op with 2 inputs and 1 outputs");
  if (res == MatchContractionResult::NoReduction)
    return op->emitError("expected at least a reduction loop");
  if (res == MatchContractionResult::NotProjectedPermutations)
    return op->emitError("expected all indexings to be projected permutations");
  if (res == MatchContractionResult::NotAddMul)
    return op->emitError("(add, mul) operations not found");
  return success();
}

//===----------------------------------------------------------------------===//
// ConvolutionOpInterface implementation
//===----------------------------------------------------------------------===//

/// Of the given two expressions returns one that is of type T (`lhs` gets
/// preference over `rhs`)
template <typename T>
static T getAffineExprOfType(AffineExpr lhs, AffineExpr rhs) {
  return lhs.isa<T>() ? lhs.cast<T>()
                      : (rhs.isa<T>() ? rhs.cast<T>() : nullptr);
}

namespace {
/// Walk the indexing expressions for input of a convolution operation to verify
/// its of the right form, either
/// - AffineDimExpr
/// - AffineDimExpr (`*` (AffineSymbolExpr | AffineConstantExpr))?
///      (`+` AffineDimExpr (`*` (AffineSymbolExpr | AffineConstantExpr))?)*
///
/// classifies the AffineDimExpr as convolved dimensions or unconvolved
/// dimensions and verifies each dimension occurs only once.
struct ConvAccessExprWalker
    : public AffineExprVisitor<ConvAccessExprWalker, LogicalResult> {
  llvm::SmallDenseSet<unsigned> convolvedDims;
  llvm::SmallDenseSet<unsigned> unConvolvedDims;

  LogicalResult visitDimExpr(AffineDimExpr dimExpr) {
    unsigned position = dimExpr.getPosition();
    if (unConvolvedDims.count(position) || convolvedDims.count(position)) {
      return failure();
    }
    unConvolvedDims.insert(position);
    return success();
  }

  LogicalResult visitSymbolExpr(AffineSymbolExpr expr) { return failure(); }

  LogicalResult visitConstantExpr(AffineConstantExpr expr) { return failure(); }

  LogicalResult visitAffineBinaryOpExpr(AffineBinaryOpExpr binaryExpr) {
    // In pre-order visit, top level op has to be an add op.
    if (binaryExpr.getKind() != AffineExprKind::Add)
      return failure();
    return success(succeeded(isDimExprOrMulExpr(binaryExpr.getLHS())) &&
                   succeeded(isDimExprOrMulExpr(binaryExpr.getRHS())));
  }

  LogicalResult isDimExprOrMulExpr(AffineExpr expr) {
    if (auto dimExpr = expr.dyn_cast<AffineDimExpr>()) {
      unsigned dim = dimExpr.getPosition();
      if (convolvedDims.count(dim) || unConvolvedDims.count(dim))
        return failure();
      convolvedDims.insert(dim);
      return success();
    }
    if (auto symbolMulExpr = expr.dyn_cast<AffineBinaryOpExpr>()) {
      if (symbolMulExpr.getKind() != AffineExprKind::Mul)
        return failure();
      auto lhsExpr = symbolMulExpr.getLHS();
      auto rhsExpr = symbolMulExpr.getRHS();
      // Check for symbol expression.
      AffineExpr mulExpr =
          getAffineExprOfType<AffineSymbolExpr>(lhsExpr, rhsExpr);
      // If there was no symbol expr, check for constant expression.
      if (!mulExpr) {
        mulExpr = getAffineExprOfType<AffineConstantExpr>(lhsExpr, rhsExpr);
      }
      auto dimExpr = getAffineExprOfType<AffineDimExpr>(lhsExpr, rhsExpr);
      if (!mulExpr || !dimExpr)
        return failure();
      unsigned dim = dimExpr.getPosition();
      if (convolvedDims.count(dim) || unConvolvedDims.count(dim))
        return failure();
      convolvedDims.insert(dim);
      return success();
    }
    return failure();
  }
};
} // namespace

static llvm::SmallDenseSet<unsigned> getPreservedDims(AffineMap map) {
  assert(map.isProjectedPermutation() &&
         "expected map to have projected permutations");
  llvm::SmallDenseSet<unsigned> preservedDims;
  for (auto expr : map.getResults())
    preservedDims.insert(expr.cast<AffineDimExpr>().getPosition());
  return preservedDims;
}

enum class MatchConvolutionResult {
  Success = 0,
  NotLinalgOp,
  WrongNumOperands,
  WrongInputIndexingMap,
  NotProjectedPermutations,
  NonConvolutionLoop,
  OutputDimsNotParallel,
  NonOutputDimNotReduction
};

static MatchConvolutionResult isConvolutionInterfaceImpl(Operation *op) {
  auto linalgOp = dyn_cast<linalg::LinalgOp>(op);
  if (!linalgOp)
    return MatchConvolutionResult::NotLinalgOp;
  if (linalgOp.getNumDpsInputs() < 2 || linalgOp.getNumDpsInits() != 1)
    return MatchConvolutionResult::WrongNumOperands;

  auto indexingMaps = linalgOp.getIndexingMapsArray();

  // Check the input indexing map has the right form.
  ConvAccessExprWalker inputExprWalker;
  if (llvm::any_of(indexingMaps[0].getResults(),
                   [&inputExprWalker](AffineExpr expr) {
                     return failed(inputExprWalker.visit(expr));
                   })) {
    return MatchConvolutionResult::WrongInputIndexingMap;
  }

  // Filter and output maps must be projected permutation.
  if (!indexingMaps[1].isProjectedPermutation() ||
      !indexingMaps.back().isProjectedPermutation())
    return MatchConvolutionResult::NotProjectedPermutations;

  auto iteratorTypes = linalgOp.getIteratorTypesArray();

  llvm::SmallDenseSet<unsigned> outputDims =
      getPreservedDims(indexingMaps.back());
  llvm::SmallDenseSet<unsigned> filterDims = getPreservedDims(indexingMaps[1]);
  // Make sure all loops are charecterized as one of:
  // - Batch loop : present in output, as non-convolved in input, not present in
  //   filter.
  // - Output image dimension : present in output, convolved dims in input, not
  //   present in filter.
  // - Output channel dimension : present in output, not present in input,
  //   present in filter.
  // - Filter loop dimension : present in filter, convolved in input, not
  //   present in output.
  // - Input channel dimension : unconvolved in input, not present in output,
  //   present in filter.
  // - Depth multiplier : unconvolved in input, present in output, present in
  //   filter.
  llvm::SmallDenseSet<unsigned> allLoopDims;
  for (auto outputExpr : indexingMaps.back().getResults()) {
    unsigned outputDim = outputExpr.cast<AffineDimExpr>().getPosition();
    if (inputExprWalker.unConvolvedDims.count(outputDim) &&
        !filterDims.count(outputDim)) {
      // Batch dimension.
      if (iteratorTypes[outputDim] != getParallelIteratorTypeName())
        return MatchConvolutionResult::OutputDimsNotParallel;
      allLoopDims.insert(outputDim);
      continue;
    }
    if (inputExprWalker.convolvedDims.count(outputDim) &&
        !filterDims.count(outputDim)) {
      // Output image Loop dimension.
      if (iteratorTypes[outputDim] != getParallelIteratorTypeName())
        return MatchConvolutionResult::OutputDimsNotParallel;
      allLoopDims.insert(outputDim);
      continue;
    }
    if (!inputExprWalker.convolvedDims.count(outputDim) &&
        !inputExprWalker.unConvolvedDims.count(outputDim) &&
        filterDims.count(outputDim)) {
      // Output channel dimension.
      if (iteratorTypes[outputDim] != getParallelIteratorTypeName())
        return MatchConvolutionResult::OutputDimsNotParallel;
      allLoopDims.insert(outputDim);
      continue;
    }
    if (inputExprWalker.unConvolvedDims.count(outputDim) &&
        filterDims.count(outputDim)) {
      // Depth multiplier.
      if (iteratorTypes[outputDim] != getParallelIteratorTypeName())
        return MatchConvolutionResult::OutputDimsNotParallel;
      allLoopDims.insert(outputDim);
      continue;
    }
    return MatchConvolutionResult::NonConvolutionLoop;
  }
  for (auto filterExpr : indexingMaps[1].getResults()) {
    unsigned filterDim = filterExpr.cast<AffineDimExpr>().getPosition();
    if (outputDims.count(filterDim) &&
        !inputExprWalker.unConvolvedDims.count(filterDim) &&
        !inputExprWalker.convolvedDims.count(filterDim)) {
      // Output channel dimension. THis is already seen, continue;
      continue;
    }
    if (inputExprWalker.convolvedDims.count(filterDim) &&
        !outputDims.count(filterDim)) {
      // Filter loop dimension.
      if (iteratorTypes[filterDim] != getReductionIteratorTypeName())
        return MatchConvolutionResult::NonOutputDimNotReduction;
      if (allLoopDims.count(filterDim))
        return MatchConvolutionResult::NonConvolutionLoop;
      allLoopDims.insert(filterDim);
      continue;
    }
    if (inputExprWalker.unConvolvedDims.count(filterDim) &&
        !outputDims.count(filterDim)) {
      // Input channel dimension.
      if (iteratorTypes[filterDim] != getReductionIteratorTypeName())
        return MatchConvolutionResult::NonOutputDimNotReduction;
      if (allLoopDims.count(filterDim))
        return MatchConvolutionResult::NonConvolutionLoop;
      allLoopDims.insert(filterDim);
      continue;
    }
    if (inputExprWalker.unConvolvedDims.count(filterDim) &&
        outputDims.count(filterDim)) {
      // Depthwise loop. Already seen.
      continue;
    }
    return MatchConvolutionResult::NonConvolutionLoop;
  }
  // All loops must be covered now.
  if (allLoopDims.size() != linalgOp.getNumLoops())
    return MatchConvolutionResult::NonConvolutionLoop;

  return MatchConvolutionResult::Success;
}

LogicalResult mlir::linalg::detail::verifyConvolutionInterface(Operation *op) {
  auto res = isConvolutionInterfaceImpl(op);
  if (res == MatchConvolutionResult::NotLinalgOp)
    return op->emitError("expected a LinalgOp");
  if (res == MatchConvolutionResult::WrongNumOperands)
    return op->emitError("expected op with 2 inputs and 1 output");
  if (res == MatchConvolutionResult::WrongInputIndexingMap)
    return op->emitError("unexpected input index map for convolutions");
  if (res == MatchConvolutionResult::NotProjectedPermutations) {
    return op->emitError(
        "expected output/filter indexing maps to be projected permutations");
  }
  if (res == MatchConvolutionResult::NonConvolutionLoop) {
    return op->emitError("unexpected loop dimension for convolution op");
  }
  if (res == MatchConvolutionResult::OutputDimsNotParallel) {
    return op->emitError(
        "expected all iterators used to access outputs to be parallel");
  }
  if (res == MatchConvolutionResult::NonOutputDimNotReduction) {
    return op->emitError(
        "expected all iterators not used to access outputs to be reduction");
  }
  return success();
}

//===----------------------------------------------------------------------===//
// FillOpInterface implementation
//===----------------------------------------------------------------------===//

enum class MatchFillResult {
  Success = 0,
  NotLinalgOp,
  WrongNumOperands,
  NotScalarInput
};

static MatchFillResult isFillInterfaceImpl(Operation *op) {
  auto linalgOp = dyn_cast<linalg::LinalgOp>(op);
  if (!linalgOp)
    return MatchFillResult::NotLinalgOp;
  if (linalgOp.getNumDpsInputs() != 1 || linalgOp.getNumDpsInits() != 1)
    return MatchFillResult::WrongNumOperands;

  OpOperand *value = linalgOp.getDpsInputOperand(0);
  if (!linalgOp.isScalar(value))
    return MatchFillResult::NotScalarInput;

  return MatchFillResult::Success;
}

LogicalResult mlir::linalg::detail::verifyFillInterface(Operation *op) {
  auto res = isFillInterfaceImpl(op);
  if (res == MatchFillResult::NotLinalgOp)
    return op->emitError("expected a LinalgOp");
  if (res == MatchFillResult::WrongNumOperands)
    return op->emitError("expected op with 1 input and 1 output");
  if (res == MatchFillResult::NotScalarInput)
    return op->emitError("expected op with scalar input");

  return success();
}

//===----------------------------------------------------------------------===//
// StructuredOpInterface implementation
//===----------------------------------------------------------------------===//

/// Helper function that creates a memref::DimOp or tensor::DimOp depending on
/// the type of `source`.
static Value createOrFoldDimOp(OpBuilder &b, Location loc, Value source,
                               int64_t dim) {
  if (source.getType().isa<UnrankedMemRefType, MemRefType>())
    return b.createOrFold<memref::DimOp>(loc, source, dim);
  if (source.getType().isa<UnrankedTensorType, RankedTensorType>())
    return b.createOrFold<tensor::DimOp>(loc, source, dim);
  llvm_unreachable("Expected MemRefType or TensorType");
}
static OpFoldResult createFoldedDimOp(OpBuilder &b, Location loc, Value source,
                                      int64_t dim) {
  auto shapedType = source.getType().cast<ShapedType>();
  if (!shapedType.hasRank() || shapedType.isDynamicDim(dim))
    return createOrFoldDimOp(b, loc, source, dim);
  return b.getIndexAttr(shapedType.getDimSize(dim));
}

SmallVector<OpFoldResult> LinalgOp::createFlatListOfOperandDims(OpBuilder &b,
                                                                Location loc) {
  SmallVector<OpFoldResult> res;
  for (OpOperand &opOperand : getOperation()->getOpOperands()) {
    for (int64_t i = 0, e = getRank(&opOperand); i < e; ++i)
      res.push_back(createFoldedDimOp(b, loc, opOperand.get(), i));
  }
  return res;
}

SmallVector<int64_t, 4> LinalgOp::createFlatListOfOperandStaticDims() {
  SmallVector<int64_t, 4> res;
  assert(!hasDynamicShape() && "expected operands to have static shapes");
  for (OpOperand &opOperand : getOperation()->getOpOperands())
    llvm::append_range(res, getShape(&opOperand));
  return res;
}

SmallVector<Range, 4> LinalgOp::createLoopRanges(OpBuilder &b, Location loc) {
  AffineMap map = getLoopsToShapesMap();
  unsigned numDims = map.getNumDims(), numRes = map.getNumResults();
  auto viewSizes = createFlatListOfOperandDims(b, loc);
  SmallVector<Range, 4> res(numDims);
  for (unsigned idx = 0; idx < numRes; ++idx) {
    auto result = map.getResult(idx);
    if (auto d = result.dyn_cast<AffineDimExpr>()) {
      if (res[d.getPosition()].offset)
        continue;
      res[d.getPosition()] =
          Range{b.getIndexAttr(0), viewSizes[idx], b.getIndexAttr(1)};
    }
  }
  return res;
}

SmallVector<int64_t, 4> LinalgOp::computeStaticLoopSizes() {
  AffineMap map = getLoopsToShapesMap();
  unsigned numDims = map.getNumDims(), numRes = map.getNumResults();
  SmallVector<int64_t, 4> allShapeSizes = createFlatListOfOperandStaticDims();
  SmallVector<int64_t, 4> res(numDims, 0);
  for (unsigned idx = 0; idx < numRes; ++idx) {
    auto result = map.getResult(idx);
    if (auto d = result.dyn_cast<AffineDimExpr>())
      res[d.getPosition()] = allShapeSizes[idx];
  }
  return res;
}

/// Visitor to check if any of the given set of positions from AffineDimExprs
/// are used within an AffineExpr.
struct HasAffineDimExprVisitor
    : public AffineExprVisitor<HasAffineDimExprVisitor, bool> {
  HasAffineDimExprVisitor(llvm::SmallBitVector positions)
      : positions(std::move(positions)) {}

  bool visitAffineBinaryOpExpr(AffineBinaryOpExpr binaryOpExpr) {
    return visit(binaryOpExpr.getLHS()) || visit(binaryOpExpr.getRHS());
  }

  bool visitDimExpr(AffineDimExpr dimExpr) {
    return positions.test(dimExpr.getPosition());
  }

  bool visitConstantExpr(AffineConstantExpr constExpr) { return false; }

  bool visitSymbolExpr(AffineSymbolExpr symbolExpr) { return false; }

private:
  llvm::SmallBitVector positions;
};

static std::pair<int64_t, int64_t>
getResultsPositionInLoopsToShapeMap(LinalgOp &op) {
  int64_t inputRankSum = 0;
  int64_t outputRankSum = 0;
  for (OpOperand *input : op.getDpsInputOperands())
    inputRankSum += op.getRank(input);
  for (OpOperand *output : op.getDpsInitOperands())
    outputRankSum += op.getRank(output);
  return {inputRankSum, inputRankSum + outputRankSum};
}

LogicalResult
LinalgOp::reifyResultShapes(OpBuilder &b,
                            ReifiedRankedShapedTypeDims &reifiedReturnShapes) {
  // An example that helps understand the logic below.
  // Consider the following expression O(i+j, j) += A(i,k) * B(k, j)
  // We want to express the shape of dim 0 of O in terms of shape of the inputs.
  // This is achieved as follows.
  //   loopsToShapesMap = (d0, d1, d2) -> (d0, d2, d2, d1, d0 + d1, d1)
  //   subMapOfResultShapes = (d0, d1, d2) -> (d0 + d1, d1)
  //   shapesToLoopsMap = (d0, d2, d2, d3, d4, d5) -> (d0, d3, d2)
  //   resultShapesFromInputShapes = subMapOfResultDim.compose(shapesToLoopMap)
  //     = (d0, d1, d2, d3, d4, d5) -> (d0 + d1, d1)
  AffineMap loopsToShapesMap = getLoopsToShapesMap();

  // Find the position in the above map that represents the shape of the
  // result:dim being inferred.
  auto resultShapesSubMapPos = getResultsPositionInLoopsToShapeMap(*this);

  /// From loopsToShapesMap extract the submap that represents the shape of the
  /// (resultIdx, dim) needed.
  AffineMap loopToResultsShapeMap = loopsToShapesMap.getSliceMap(
      resultShapesSubMapPos.first,
      resultShapesSubMapPos.second - resultShapesSubMapPos.first);
  AffineMap resultShapesFromInputShapesMap =
      loopToResultsShapeMap.compose(getShapesToLoopsMap());

  // Check that the result dim map does not contain the positions corresponding
  // to the outputs.
  llvm::SmallBitVector outputDims(resultShapesFromInputShapesMap.getNumDims());
  outputDims.set(resultShapesSubMapPos.first, resultShapesSubMapPos.second);
  HasAffineDimExprVisitor checkDimExpr(std::move(outputDims));
  Location loc = getOperation()->getLoc();
  IRRewriter rewriter(b);
  SmallVector<OpFoldResult> allResultDimValues =
      makeComposedFoldedMultiResultAffineApply(
          rewriter, loc, resultShapesFromInputShapesMap,
          createFlatListOfOperandDims(b, loc));
  int64_t pos = 0;
  ArrayRef<AffineExpr> shapeExprs = resultShapesFromInputShapesMap.getResults();
  for (OpOperand *opOperand : getDpsInitOperands()) {
    SmallVector<Value> shapes;
    for (int64_t dim : llvm::seq<int64_t>(0, getRank(opOperand))) {
      if (checkDimExpr.visit(shapeExprs[pos]))
        shapes.push_back(createOrFoldDimOp(b, loc, opOperand->get(), dim));
      else
        shapes.push_back(
            getValueOrCreateConstantIndexOp(b, loc, allResultDimValues[pos]));
      pos++;
    }
    reifiedReturnShapes.emplace_back(std::move(shapes));
  }
  return success();
}

LogicalResult mlir::linalg::detail::verifyStructuredOpInterface(Operation *op) {
  LinalgOp linalgOp = cast<LinalgOp>(op);

  // Check all iterator types are known.
  auto iteratorTypesRange = linalgOp.getIteratorTypesArray();
  for (StringRef iteratorType : iteratorTypesRange) {
    if (!llvm::is_contained(getAllIteratorTypeNames(), iteratorType) ||
        !utils::symbolizeIteratorType(iteratorType).has_value())
      return op->emitOpError("unexpected iterator_type (")
             << iteratorType << ")";
  }

  // Before checking indexing maps, we need to make sure the attributes
  // referenced by it are valid.
  if (linalgOp.hasDynamicIndexingMaps())
    if (failed(linalgOp.verifyIndexingMapRequiredAttributes()))
      return failure();

  // All input/output operands must be indexed.
  if (static_cast<int64_t>(linalgOp.getIndexingMapsArray().size()) !=
      linalgOp->getNumOperands())
    return op->emitOpError("expected the number of indexing_map (")
           << linalgOp.getIndexingMapsArray().size()
           << ") to be equal to the number of input/output operands ("
           << linalgOp->getNumOperands() << ")";

  for (OpOperand &opOperand : linalgOp->getOpOperands()) {
    AffineMap indexingMap = linalgOp.getMatchingIndexingMap(&opOperand);

    // Symbols disallowed.
    if (indexingMap.getNumSymbols() != 0)
      return op->emitOpError("unexpected symbols in indexing_map #")
             << opOperand.getOperandNumber();

    // Domain must be consistent.
    unsigned numLoops = linalgOp.getNumLoops();
    if (indexingMap.getNumDims() != numLoops)
      return op->emitOpError("expected indexing_map #")
             << opOperand.getOperandNumber() << " to have " << numLoops
             << " dim(s) to match the number of loops";

    int64_t rank = linalgOp.getRank(&opOperand);
    if (indexingMap.getNumResults() != rank)
      return op->emitOpError("expected operand rank (")
             << rank << ") to match the result rank of indexing_map #"
             << opOperand.getOperandNumber() << " ("
             << indexingMap.getNumResults() << ")";
  }

  SmallVector<unsigned> redDims;
  linalgOp.getReductionDims(redDims);

  if (!linalgOp.getShapesToLoopsMap())
    return op->emitOpError("expected the shape-to-loops map to be non-null");

  // Check if given shapes match to inferred shapes.
  SmallVector<int64_t, 4> endLoopRangeValues = linalgOp.getStaticLoopRanges();
  SmallVector<int64_t, 4> startLoopRangeValues(endLoopRangeValues.size(), 0);

  // Verify only static cases since we can't get exact dimension sizes and loop
  // ranges for dynamic cases in this stage.
  if (llvm::none_of(endLoopRangeValues, ShapedType::isDynamic)) {
    for (int64_t &range : endLoopRangeValues)
      range -= 1;
    for (OpOperand &opOperand : linalgOp->getOpOperands()) {
      AffineMap indexingMap = linalgOp.getMatchingIndexingMap(&opOperand);
      SmallVector<int64_t, 4> startIndices =
          indexingMap.compose(startLoopRangeValues);
      SmallVector<int64_t, 4> endIndices =
          indexingMap.compose(endLoopRangeValues);
      ArrayRef<int64_t> shape = linalgOp.getShape(&opOperand);
      for (auto dim : llvm::seq<int64_t>(0, shape.size())) {
        // Ignore dynamic dimension or the case that the dimension size is 0
        if (ShapedType::isDynamic(shape[dim]) || shape[dim] == 0)
          continue;

        // The first index or last index should be the maximum or the minimum in
        // the inferred index ranges since the range is increasing or
        // decreasing. The size of dimensions of input/output operands and the
        // maximum value + 1 in the inferred range should be the same. But, for
        // now we check if the inferred ranges are in boundary of input/output
        // operands' size or not in case that Affine Expressions are complicated
        // such as d0 * 3
        // + d1 since it is not easy to handle the issues.
        // Found the case that this solution can't check, for example, (d0, d1)
        // -> (d1 - d0)
        int64_t inferredDimSize =
            std::max(startIndices[dim], endIndices[dim]) + 1;
        if (std::min(startIndices[dim], endIndices[dim]) < 0) {
          std::string mapStr;
          {
            llvm::raw_string_ostream os(mapStr);
            os << indexingMap;
          }
          return op->emitOpError(
                     "unexpected result less than 0 at expression #")
                 << dim << " in " << mapStr;
        }
        if (indexingMap.getResult(dim).dyn_cast<AffineDimExpr>()) {
          if (inferredDimSize != shape[dim]) {
            return op->emitOpError("inferred input/output operand #")
                   << opOperand.getOperandNumber() << " has shape's dimension #"
                   << dim << " to be " << inferredDimSize << ", but found "
                   << shape[dim];
          }
        } else {
          if (inferredDimSize > shape[dim]) {
            return op->emitOpError("inferred input/output operand #")
                   << opOperand.getOperandNumber() << " has shape's dimension #"
                   << dim << " to be greater than or equal to "
                   << inferredDimSize << ", but found " << shape[dim];
          }
        }
      }
    }
  }

  // Check the region has exactly one block.
  if (linalgOp->getNumRegions() != 1 ||
      !llvm::hasSingleElement(linalgOp->getRegion(0)))
    return op->emitOpError("expects to have 1 region with 1 block");

  // Simplifying assumption: bbargs match 1-1 with shape operands elemental
  // types.
  // TODO: once ranked shape types are plugged in, we may want to drop the
  // corresponding bbargs, that can never be read from. This will be subject to
  // consistency discussions (i.e. what to do with output tensors whose bbarg is
  // not used).
  Block &block = linalgOp->getRegion(0).front();

  if (linalgOp.getOpOperandsMatchingBBargs().size() != block.getNumArguments())
    return op->emitOpError("expected as many non-induction variable region "
                           "arguments as the number of input/output operands");

  for (OpOperand *opOperand : linalgOp.getOpOperandsMatchingBBargs()) {
    Type elementType = getElementTypeOrSelf(opOperand->get());
    Type argType = block.getArgument(opOperand->getOperandNumber()).getType();
    if (elementType != argType)
      return op->emitOpError("expected type of bb argument #")
             << opOperand->getOperandNumber() << " (" << argType << ")"
             << " to match element or self type of the corresponding operand ("
             << elementType << ")";
  }

  return success();
<<<<<<< HEAD
}

LogicalResult
mlir::linalg::detail::verifyDestinationStyleOpInterface(Operation *op) {
  DestinationStyleOpInterface dstStyleOp =
      cast<DestinationStyleOpInterface>(op);

  // Expect at least one output operand.
  // This means an op that constructs a tensor out of indices cannot be a
  // LinalgOp at the moment. For now this will have to be a special op until we
  // have output shape operands that are not tensors.
  int64_t numInputs = dstStyleOp.getNumInputs();
  int64_t numOutputs = dstStyleOp.getNumOutputs();
  if (numOutputs == 0)
    return op->emitOpError("expected at least one output operand");
  if (failed(OpTrait::impl::verifyNOperands(op, numInputs + numOutputs)))
    return failure();
  // Verify the number of results matches the number of output tensors.
  if (op->getNumResults() != dstStyleOp.getOutputTensorOperands().size())
    return op->emitOpError("expected the number of results (")
           << op->getNumResults()
           << ") to be equal to the number of output tensors ("
           << dstStyleOp.getOutputTensorOperands().size() << ")";

  // Simplifying assumption: either full tensor or full buffer mode.
  // This allows simpler verification of output operands vs result types
  // without premature tracking of which operand is what in mixed-mode.
  // TODO: relax when mixed-mode needs to pass verification.
  if (!dstStyleOp.getOutputBufferOperands().empty() &&
      !dstStyleOp.getOutputTensorOperands().empty())
    return op->emitOpError(
        "expected output operands to all have tensor type or "
        "all have buffer type");

  for (OpOperand *opOperand : dstStyleOp.getOutputTensorOperands()) {
    OpResult result = dstStyleOp.getTiedOpResult(opOperand);
    if (result.getType() != opOperand->get().getType())
      return op->emitOpError("expected type of operand #")
             << opOperand->getOperandNumber() << " ("
             << opOperand->get().getType() << ")"
             << " to match type of corresponding result (" << result.getType()
             << ")";
  }

  return success();
}

//===----------------------------------------------------------------------===//
// Operator class
//===----------------------------------------------------------------------===//

FailureOr<OperatorClass> mlir::linalg::parseOperatorClass(StringRef str) {
  const auto symbolize = [](StringRef item) {
    return llvm::StringSwitch<Optional<OperatorClass>>(item)
        .Case("const", OperatorClass::Constant)
        .Case("generic", OperatorClass::Generic)
        .Case("el", OperatorClass::Elementwise)
        .Case("act", OperatorClass::Activation)
        .Case("conv", OperatorClass::Convolution)
        .Case("pool", OperatorClass::Pooling)
        .Case("pad", OperatorClass::Padding)
        .Case("bcast", OperatorClass::Broadcast)
        .Default(llvm::None);
  };

  if (!str.startswith("[")) {
    auto result = symbolize(str);
    if (result.has_value())
      return result.value();

    return failure();
  }

  if (!str.endswith("]"))
    return failure();

  using llvm::operator|=;
  auto result = OperatorClass::None;
  auto split = str.split(',');
  do {
    const auto item = symbolize(split.first.trim());
    if (!item.has_value())
      return failure();

    result |= item.value();
    split = str.split(',');
  } while (!split.second.empty());

  return result;
}

raw_ostream& mlir::linalg::operator<<(raw_ostream &os, OperatorClass value) {
  if (value == OperatorClass::None)
    return os << "[]";

  using int_t = std::underlying_type_t<OperatorClass>;
  bool isSet = static_cast<int_t>(value) & static_cast<int_t>(value) - 1;

  const auto stringify = [](OperatorClass item) {
    switch (item) {
    case OperatorClass::Constant: return "const";
    case OperatorClass::Generic: return "generic";
    case OperatorClass::Elementwise: return "el";
    case OperatorClass::Activation: return "act";
    case OperatorClass::Convolution: return "conv";
    case OperatorClass::Pooling: return "pool";
    case OperatorClass::Padding: return "pad";
    case OperatorClass::Broadcast: return "bcast";
    default: llvm_unreachable("unknown OperatorClass item");
    }
  };

  if (!isSet)
    return os << stringify(value);

  os << '[';
  llvm::interleaveComma(
    llvm::make_filter_range(
      llvm::map_range(
        llvm::iota_range<unsigned>(0, llvm::BitWidth<OperatorClass>, false),
        [](unsigned shift) {
          return static_cast<OperatorClass>(static_cast<int_t>(1 << shift)); }),
      [value](OperatorClass item) {
        using llvm::operator&;
        return (value & item) == value;
      }),
    os,
    [&](OperatorClass item) { os << stringify(item); });
  return os << ']';
=======
>>>>>>> 74fb770d
}<|MERGE_RESOLUTION|>--- conflicted
+++ resolved
@@ -767,52 +767,6 @@
   }
 
   return success();
-<<<<<<< HEAD
-}
-
-LogicalResult
-mlir::linalg::detail::verifyDestinationStyleOpInterface(Operation *op) {
-  DestinationStyleOpInterface dstStyleOp =
-      cast<DestinationStyleOpInterface>(op);
-
-  // Expect at least one output operand.
-  // This means an op that constructs a tensor out of indices cannot be a
-  // LinalgOp at the moment. For now this will have to be a special op until we
-  // have output shape operands that are not tensors.
-  int64_t numInputs = dstStyleOp.getNumInputs();
-  int64_t numOutputs = dstStyleOp.getNumOutputs();
-  if (numOutputs == 0)
-    return op->emitOpError("expected at least one output operand");
-  if (failed(OpTrait::impl::verifyNOperands(op, numInputs + numOutputs)))
-    return failure();
-  // Verify the number of results matches the number of output tensors.
-  if (op->getNumResults() != dstStyleOp.getOutputTensorOperands().size())
-    return op->emitOpError("expected the number of results (")
-           << op->getNumResults()
-           << ") to be equal to the number of output tensors ("
-           << dstStyleOp.getOutputTensorOperands().size() << ")";
-
-  // Simplifying assumption: either full tensor or full buffer mode.
-  // This allows simpler verification of output operands vs result types
-  // without premature tracking of which operand is what in mixed-mode.
-  // TODO: relax when mixed-mode needs to pass verification.
-  if (!dstStyleOp.getOutputBufferOperands().empty() &&
-      !dstStyleOp.getOutputTensorOperands().empty())
-    return op->emitOpError(
-        "expected output operands to all have tensor type or "
-        "all have buffer type");
-
-  for (OpOperand *opOperand : dstStyleOp.getOutputTensorOperands()) {
-    OpResult result = dstStyleOp.getTiedOpResult(opOperand);
-    if (result.getType() != opOperand->get().getType())
-      return op->emitOpError("expected type of operand #")
-             << opOperand->getOperandNumber() << " ("
-             << opOperand->get().getType() << ")"
-             << " to match type of corresponding result (" << result.getType()
-             << ")";
-  }
-
-  return success();
 }
 
 //===----------------------------------------------------------------------===//
@@ -897,6 +851,4 @@
     os,
     [&](OperatorClass item) { os << stringify(item); });
   return os << ']';
-=======
->>>>>>> 74fb770d
 }